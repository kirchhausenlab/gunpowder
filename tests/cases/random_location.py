<<<<<<< HEAD
from .provider_test import ProviderTest
from gunpowder import (
    ArrayKeys,
    ArraySpec,
    Array,
    Roi,
    Coordinate,
    Batch,
    BatchRequest,
    BatchProvider,
    RandomLocation,
    build,
)
=======
>>>>>>> 636659f6
import numpy as np

from .provider_test import ProviderTest
from gunpowder import (
    RandomLocation,
    BatchProvider,
    Roi,
    Coordinate,
    ArrayKey,
    ArrayKeys,
    ArraySpec,
    Batch,
    Array,
    BatchRequest,
    build,
    MergeProvider,
)


class TestSourceRandomLocation(BatchProvider):
    def __init__(self, array):
        self.array = array
        self.roi = Roi((-200, -20, -20), (1000, 100, 100))
        self.voxel_size = Coordinate((20, 2, 2))

    def __init__(self, *args, **kwargs):
        super().__init__(*args, **kwargs)
        self.data_shape = (60, 60, 60)
        self.data_voxel_size = (20, 2, 2)
        x = np.linspace(-10, 49, 60).reshape((-1, 1, 1))
        self.data = x + x.transpose([1, 2, 0]) + x.transpose([2, 0, 1])

    def setup(self):
        self.provides(self.array, ArraySpec(roi=self.roi, voxel_size=self.voxel_size))

    def provide(self, request):

        batch = Batch()

<<<<<<< HEAD
        spec = request[ArrayKeys.RAW].copy()
        spec.voxel_size = Coordinate((20, 2, 2))
        
        start = ((request[ArrayKeys.RAW].roi.get_begin() / self.data_voxel_size) + (10,10,10))
        end = ((request[ArrayKeys.RAW].roi.get_end() / self.data_voxel_size) + (10,10,10))
        data_slices = tuple(map(slice, start, end))

        data = self.data[data_slices]
=======
        spec = request[self.array].copy()
        spec.voxel_size = self.voxel_size

        data = np.zeros(request[self.array].roi.get_shape() / self.voxel_size)
        if request.array_specs[self.array].roi.contains((0, 0, 0)):
            data[:] = 1
>>>>>>> 636659f6

        batch.arrays[self.array] = Array(data=data, spec=spec)

        return batch


class CustomRandomLocation(RandomLocation):

    # only accept random locations that contain (0, 0, 0)
    def accepts(self, request):
        return request.array_specs[ArrayKeys.RAW].roi.contains((0, 0, 0))


class TestRandomLocation(ProviderTest):
    def test_output(self):

        raw = ArrayKeys.RAW
        source = TestSourceRandomLocation(raw)
        pipeline = source + CustomRandomLocation()

        with build(pipeline):

            for i in range(10):
                batch = pipeline.request_batch(
                    BatchRequest(
                        {raw: ArraySpec(roi=Roi((0, 0, 0), (20, 20, 20)))}
                    )
                )

<<<<<<< HEAD
                self.assertTrue(0 in batch.arrays[ArrayKeys.RAW].data)

    def test_random_seed(self):
        pipeline = TestSourceRandomLocation() + CustomRandomLocation()

        with build(pipeline):
            seeded_sums = []
            unseeded_sums = []
            for i in range(100):
                batch_seeded = pipeline.request_batch(
                    BatchRequest(
                        {ArrayKeys.RAW: ArraySpec(roi=Roi((0, 0, 0), (20, 20, 20)))},
                        random_seed=10,
                    )
                )
                seeded_sums.append(batch_seeded[ArrayKeys.RAW].data.sum())
                batch_unseeded = pipeline.request_batch(
                    BatchRequest(
                        {ArrayKeys.RAW: ArraySpec(roi=Roi((0, 0, 0), (20, 20, 20)))},
                    )
                )
                unseeded_sums.append(batch_unseeded[ArrayKeys.RAW].data.sum())

            self.assertEqual(len(set(seeded_sums)), 1)
            self.assertGreater(len(set(unseeded_sums)), 1)
=======
                self.assertTrue(np.sum(batch.arrays[raw].data) > 0)

                # Request a ROI with the same shape as the entire ROI
                full_roi = Roi((0, 0, 0), source.roi.get_shape())
                batch = pipeline.request_batch(
                    BatchRequest({raw: ArraySpec(roi=full_roi)})
                )

    def test_impossible(self):
        a = ArrayKey("A")
        b = ArrayKey("B")
        source_a = TestSourceRandomLocation(a)
        source_b = TestSourceRandomLocation(b)

        pipeline = (source_a, source_b) + MergeProvider() + CustomRandomLocation()

        with build(pipeline):
            with self.assertRaises(AssertionError):
                batch = pipeline.request_batch(
                    BatchRequest(
                        {
                            a: ArraySpec(roi=Roi((0, 0, 0), (200, 20, 20))),
                            b: ArraySpec(roi=Roi((1000, 100, 100), (220, 22, 22))),
                        }
                    )
                )
>>>>>>> 636659f6
<|MERGE_RESOLUTION|>--- conflicted
+++ resolved
@@ -1,7 +1,7 @@
-<<<<<<< HEAD
 from .provider_test import ProviderTest
 from gunpowder import (
     ArrayKeys,
+    ArrayKey,
     ArraySpec,
     Array,
     Roi,
@@ -10,39 +10,18 @@
     BatchRequest,
     BatchProvider,
     RandomLocation,
+    MergeProvider,
     build,
 )
-=======
->>>>>>> 636659f6
 import numpy as np
-
-from .provider_test import ProviderTest
-from gunpowder import (
-    RandomLocation,
-    BatchProvider,
-    Roi,
-    Coordinate,
-    ArrayKey,
-    ArrayKeys,
-    ArraySpec,
-    Batch,
-    Array,
-    BatchRequest,
-    build,
-    MergeProvider,
-)
 
 
 class TestSourceRandomLocation(BatchProvider):
     def __init__(self, array):
         self.array = array
         self.roi = Roi((-200, -20, -20), (1000, 100, 100))
-        self.voxel_size = Coordinate((20, 2, 2))
-
-    def __init__(self, *args, **kwargs):
-        super().__init__(*args, **kwargs)
         self.data_shape = (60, 60, 60)
-        self.data_voxel_size = (20, 2, 2)
+        self.voxel_size = (20, 2, 2)
         x = np.linspace(-10, 49, 60).reshape((-1, 1, 1))
         self.data = x + x.transpose([1, 2, 0]) + x.transpose([2, 0, 1])
 
@@ -53,23 +32,18 @@
 
         batch = Batch()
 
-<<<<<<< HEAD
         spec = request[ArrayKeys.RAW].copy()
         spec.voxel_size = Coordinate((20, 2, 2))
-        
-        start = ((request[ArrayKeys.RAW].roi.get_begin() / self.data_voxel_size) + (10,10,10))
-        end = ((request[ArrayKeys.RAW].roi.get_end() / self.data_voxel_size) + (10,10,10))
+
+        start = (request[ArrayKeys.RAW].roi.get_begin() / self.voxel_size) + (
+            10,
+            10,
+            10,
+        )
+        end = (request[ArrayKeys.RAW].roi.get_end() / self.voxel_size) + (10, 10, 10)
         data_slices = tuple(map(slice, start, end))
 
         data = self.data[data_slices]
-=======
-        spec = request[self.array].copy()
-        spec.voxel_size = self.voxel_size
-
-        data = np.zeros(request[self.array].roi.get_shape() / self.voxel_size)
-        if request.array_specs[self.array].roi.contains((0, 0, 0)):
-            data[:] = 1
->>>>>>> 636659f6
 
         batch.arrays[self.array] = Array(data=data, spec=spec)
 
@@ -77,56 +51,30 @@
 
 
 class CustomRandomLocation(RandomLocation):
+    def __init__(self, array, *args, **kwargs):
+        super().__init__(*args, **kwargs)
+        self.array = array
 
     # only accept random locations that contain (0, 0, 0)
     def accepts(self, request):
-        return request.array_specs[ArrayKeys.RAW].roi.contains((0, 0, 0))
+        return request.array_specs[self.array].roi.contains((0, 0, 0))
 
 
 class TestRandomLocation(ProviderTest):
     def test_output(self):
 
-        raw = ArrayKeys.RAW
+        raw = ArrayKey("RAW")
         source = TestSourceRandomLocation(raw)
-        pipeline = source + CustomRandomLocation()
+        pipeline = source + CustomRandomLocation(raw)
 
         with build(pipeline):
 
             for i in range(10):
                 batch = pipeline.request_batch(
-                    BatchRequest(
-                        {raw: ArraySpec(roi=Roi((0, 0, 0), (20, 20, 20)))}
-                    )
+                    BatchRequest({raw: ArraySpec(roi=Roi((0, 0, 0), (20, 20, 20)))})
                 )
 
-<<<<<<< HEAD
-                self.assertTrue(0 in batch.arrays[ArrayKeys.RAW].data)
-
-    def test_random_seed(self):
-        pipeline = TestSourceRandomLocation() + CustomRandomLocation()
-
-        with build(pipeline):
-            seeded_sums = []
-            unseeded_sums = []
-            for i in range(100):
-                batch_seeded = pipeline.request_batch(
-                    BatchRequest(
-                        {ArrayKeys.RAW: ArraySpec(roi=Roi((0, 0, 0), (20, 20, 20)))},
-                        random_seed=10,
-                    )
-                )
-                seeded_sums.append(batch_seeded[ArrayKeys.RAW].data.sum())
-                batch_unseeded = pipeline.request_batch(
-                    BatchRequest(
-                        {ArrayKeys.RAW: ArraySpec(roi=Roi((0, 0, 0), (20, 20, 20)))},
-                    )
-                )
-                unseeded_sums.append(batch_unseeded[ArrayKeys.RAW].data.sum())
-
-            self.assertEqual(len(set(seeded_sums)), 1)
-            self.assertGreater(len(set(unseeded_sums)), 1)
-=======
-                self.assertTrue(np.sum(batch.arrays[raw].data) > 0)
+                self.assertTrue(0 in batch.arrays[raw].data)
 
                 # Request a ROI with the same shape as the entire ROI
                 full_roi = Roi((0, 0, 0), source.roi.get_shape())
@@ -134,13 +82,39 @@
                     BatchRequest({raw: ArraySpec(roi=full_roi)})
                 )
 
+    def test_random_seed(self):
+        raw = ArrayKey("RAW")
+        pipeline = TestSourceRandomLocation(raw) + CustomRandomLocation(raw)
+
+        with build(pipeline):
+            seeded_sums = []
+            unseeded_sums = []
+            for i in range(10):
+                batch_seeded = pipeline.request_batch(
+                    BatchRequest(
+                        {raw: ArraySpec(roi=Roi((0, 0, 0), (20, 20, 20)))},
+                        random_seed=10,
+                    )
+                )
+                seeded_sums.append(batch_seeded[raw].data.sum())
+                batch_unseeded = pipeline.request_batch(
+                    BatchRequest({raw: ArraySpec(roi=Roi((0, 0, 0), (20, 20, 20)))})
+                )
+                unseeded_sums.append(batch_unseeded[raw].data.sum())
+
+            self.assertEqual(len(set(seeded_sums)), 1)
+            self.assertGreater(len(set(unseeded_sums)), 1)
+
     def test_impossible(self):
         a = ArrayKey("A")
         b = ArrayKey("B")
+        null_key = ArrayKey("NULL")
         source_a = TestSourceRandomLocation(a)
         source_b = TestSourceRandomLocation(b)
 
-        pipeline = (source_a, source_b) + MergeProvider() + CustomRandomLocation()
+        pipeline = (
+            (source_a, source_b) + MergeProvider() + CustomRandomLocation(null_key)
+        )
 
         with build(pipeline):
             with self.assertRaises(AssertionError):
@@ -151,5 +125,4 @@
                             b: ArraySpec(roi=Roi((1000, 100, 100), (220, 22, 22))),
                         }
                     )
-                )
->>>>>>> 636659f6
+                )