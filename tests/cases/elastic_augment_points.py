--- conflicted
+++ resolved
@@ -17,22 +17,16 @@
     RasterizePoints,
     RasterizationSettings,
     Snapshot,
-    build
+    build,
 )
 from .provider_test import ProviderTest
 
 import numpy as np
 import math
-<<<<<<< HEAD
 import time
 
-=======
-from random import randint
-import time
->>>>>>> 7715fb5e
 
 class PointTestSource3D(BatchProvider):
-
     def setup(self):
 
         self.points = {
@@ -46,29 +40,27 @@
 
         self.provides(
             PointsKeys.TEST_POINTS,
-            PointsSpec(
-                roi=Roi((-100, -100, -100), (200, 200, 200))
-            ))
+            PointsSpec(roi=Roi((-100, -100, -100), (200, 200, 200))),
+        )
 
         self.provides(
             ArrayKeys.TEST_LABELS,
             ArraySpec(
                 roi=Roi((-100, -100, -100), (200, 200, 200)),
                 voxel_size=Coordinate((4, 1, 1)),
-                interpolatable=False
-            ))
+                interpolatable=False,
+            ),
+        )
 
     def point_to_voxel(self, array_roi, location):
 
         # location is in world units, get it into voxels
-        location = location/self.spec[ArrayKeys.TEST_LABELS].voxel_size
+        location = location / self.spec[ArrayKeys.TEST_LABELS].voxel_size
 
         # shift location relative to beginning of array roi
-        location -= array_roi.get_begin()/self.spec[ArrayKeys.TEST_LABELS].voxel_size
-
-        return tuple(
-            slice(int(l-2), int(l+3))
-            for l in location)
+        location -= array_roi.get_begin() / self.spec[ArrayKeys.TEST_LABELS].voxel_size
+
+        return tuple(slice(int(l - 2), int(l + 3)) for l in location)
 
     def provide(self, request):
 
@@ -76,7 +68,7 @@
 
         roi_points = request[PointsKeys.TEST_POINTS].roi
         roi_array = request[ArrayKeys.TEST_LABELS].roi
-        roi_voxel = roi_array//self.spec[ArrayKeys.TEST_LABELS].voxel_size
+        roi_voxel = roi_array // self.spec[ArrayKeys.TEST_LABELS].voxel_size
 
         data = np.zeros(roi_voxel.get_shape(), dtype=np.uint32)
         data[:, ::2] = 100
@@ -87,54 +79,50 @@
 
         spec = self.spec[ArrayKeys.TEST_LABELS].copy()
         spec.roi = roi_array
-        batch.arrays[ArrayKeys.TEST_LABELS] = Array(
-            data,
-            spec=spec)
+        batch.arrays[ArrayKeys.TEST_LABELS] = Array(data, spec=spec)
 
         points = {}
         for i, point in self.points.items():
             if roi_points.contains(point.location):
                 points[i] = point
         batch.points[PointsKeys.TEST_POINTS] = Points(
-            points,
-            PointsSpec(roi=roi_points))
+            points, PointsSpec(roi=roi_points)
+        )
 
         return batch
 
 
 class DensePointTestSource3D(BatchProvider):
-
     def setup(self):
 
         self.points = {
-            i: Point([(i//100) % 10 * 4, (i//10) % 10 * 4, i % 10 * 4]) for i in range(1000)
+            i: Point([(i // 100) % 10 * 4, (i // 10) % 10 * 4, i % 10 * 4])
+            for i in range(1000)
         }
 
         self.provides(
             PointsKeys.TEST_POINTS,
-            PointsSpec(
-                roi=Roi((-40, -40, -40), (120, 120, 120))
-            ))
+            PointsSpec(roi=Roi((-40, -40, -40), (120, 120, 120))),
+        )
 
         self.provides(
             ArrayKeys.TEST_LABELS,
             ArraySpec(
                 roi=Roi((-40, -40, -40), (120, 120, 120)),
                 voxel_size=Coordinate((4, 1, 1)),
-                interpolatable=False
-            ))
+                interpolatable=False,
+            ),
+        )
 
     def point_to_voxel(self, array_roi, location):
 
         # location is in world units, get it into voxels
-        location = location/self.spec[ArrayKeys.TEST_LABELS].voxel_size
+        location = location / self.spec[ArrayKeys.TEST_LABELS].voxel_size
 
         # shift location relative to beginning of array roi
-        location -= array_roi.get_begin()/self.spec[ArrayKeys.TEST_LABELS].voxel_size
-
-        return tuple(
-            slice(int(l-2), int(l+3))
-            for l in location)
+        location -= array_roi.get_begin() / self.spec[ArrayKeys.TEST_LABELS].voxel_size
+
+        return tuple(slice(int(l - 2), int(l + 3)) for l in location)
 
     def provide(self, request):
 
@@ -142,7 +130,7 @@
 
         roi_points = request[PointsKeys.TEST_POINTS].roi
         roi_array = request[ArrayKeys.TEST_LABELS].roi
-        roi_voxel = roi_array//self.spec[ArrayKeys.TEST_LABELS].voxel_size
+        roi_voxel = roi_array // self.spec[ArrayKeys.TEST_LABELS].voxel_size
 
         data = np.zeros(roi_voxel.get_shape(), dtype=np.uint32)
         data[:, ::2] = 100
@@ -153,51 +141,44 @@
 
         spec = self.spec[ArrayKeys.TEST_LABELS].copy()
         spec.roi = roi_array
-        batch.arrays[ArrayKeys.TEST_LABELS] = Array(
-            data,
-            spec=spec)
+        batch.arrays[ArrayKeys.TEST_LABELS] = Array(data, spec=spec)
 
         points = {}
         for i, point in self.points.items():
             if roi_points.contains(point.location):
                 points[i] = point
         batch.points[PointsKeys.TEST_POINTS] = Points(
-            points,
-            PointsSpec(roi=roi_points))
+            points, PointsSpec(roi=roi_points)
+        )
 
         return batch
 
 
 class TestElasticAugment(ProviderTest):
-
     def test_3d_basics(self):
 
-        test_labels = ArrayKey('TEST_LABELS')
-        test_points = PointsKey('TEST_POINTS')
-        test_raster = ArrayKey('TEST_RASTER')
+        test_labels = ArrayKey("TEST_LABELS")
+        test_points = PointsKey("TEST_POINTS")
+        test_raster = ArrayKey("TEST_RASTER")
 
         pipeline = (
-
-            PointTestSource3D() +
-            ElasticAugment(
+            PointTestSource3D()
+            + ElasticAugment(
                 [10, 10, 10],
                 [0.1, 0.1, 0.1],
                 # [0, 0, 0], # no jitter
-                [0, 2.0*math.pi]) +
-            RasterizePoints(
+                [0, 2.0 * math.pi],
+            )
+            + RasterizePoints(
                 test_points,
                 test_raster,
-                settings=RasterizationSettings(
-                    radius=2,
-                    mode='peak')) +
-            Snapshot(
-                {
-                    test_labels: 'volumes/labels',
-                    test_raster: 'volumes/raster'
-                },
+                settings=RasterizationSettings(radius=2, mode="peak"),
+            )
+            + Snapshot(
+                {test_labels: "volumes/labels", test_raster: "volumes/raster"},
                 dataset_dtypes={test_raster: np.float32},
                 output_dir=self.path_to(),
-                output_filename='elastic_augment_test{id}-{iteration}.hdf'
+                output_filename="elastic_augment_test{id}-{iteration}.hdf",
             )
         )
 
@@ -205,9 +186,7 @@
 
             with build(pipeline):
 
-                request_roi = Roi(
-                    (-20, -20, -20),
-                    (40, 40, 40))
+                request_roi = Roi((-20, -20, -20), (40, 40, 40))
 
                 request = BatchRequest()
                 request[test_labels] = ArraySpec(roi=request_roi)
@@ -222,51 +201,41 @@
                 self.assertTrue(0 in points.data)
 
                 labels_data_roi = (
-                    labels.spec.roi -
-                    labels.spec.roi.get_begin())/labels.spec.voxel_size
+                    labels.spec.roi - labels.spec.roi.get_begin()
+                ) / labels.spec.voxel_size
 
                 # points should have moved together with the voxels
                 for i, point in points.data.items():
                     loc = point.location - labels.spec.roi.get_begin()
-                    loc = loc/labels.spec.voxel_size
+                    loc = loc / labels.spec.voxel_size
                     loc = Coordinate(int(round(x)) for x in loc)
                     if labels_data_roi.contains(loc):
                         self.assertEqual(labels.data[loc], i)
 
     def test_random_seed(self):
 
-        test_labels = ArrayKey('TEST_LABELS')
-        test_points = PointsKey('TEST_POINTS')
-        test_raster = ArrayKey('TEST_RASTER')
+        test_labels = ArrayKey("TEST_LABELS")
+        test_points = PointsKey("TEST_POINTS")
+        test_raster = ArrayKey("TEST_RASTER")
 
         pipeline = (
-
-            PointTestSource3D() +
-            ElasticAugment(
+            PointTestSource3D()
+            + ElasticAugment(
                 [10, 10, 10],
                 [0.1, 0.1, 0.1],
                 # [0, 0, 0], # no jitter
-<<<<<<< HEAD
-                [0, 2.0*math.pi]) +
-=======
-                [0, 2.0*math.pi]) + # rotate randomly
-                # [math.pi/4, math.pi/4]) + # rotate by 45 deg
-                # [0, 0]) + # no rotation
->>>>>>> 7715fb5e
-            RasterizePoints(
+                [0, 2.0 * math.pi],
+            )
+            + RasterizePoints(
                 test_points,
                 test_raster,
-                settings=RasterizationSettings(
-                    radius=2,
-                    mode='peak')) +
-            Snapshot(
-                {
-                    test_labels: 'volumes/labels',
-                    test_raster: 'volumes/raster'
-                },
+                settings=RasterizationSettings(radius=2, mode="peak"),
+            )
+            + Snapshot(
+                {test_labels: "volumes/labels", test_raster: "volumes/raster"},
                 dataset_dtypes={test_raster: np.float32},
                 output_dir=self.path_to(),
-                output_filename='elastic_augment_test{id}-{iteration}.hdf'
+                output_filename="elastic_augment_test{id}-{iteration}.hdf",
             )
         )
 
@@ -275,9 +244,7 @@
 
             with build(pipeline):
 
-                request_roi = Roi(
-                    (-20, -20, -20),
-                    (40, 40, 40))
+                request_roi = Roi((-20, -20, -20), (40, 40, 40))
 
                 request = BatchRequest(random_seed=10)
                 request[test_labels] = ArraySpec(roi=request_roi)
@@ -298,13 +265,13 @@
                 self.assertTrue(0 in points.data)
 
                 labels_data_roi = (
-                    labels.spec.roi -
-                    labels.spec.roi.get_begin())/labels.spec.voxel_size
+                    labels.spec.roi - labels.spec.roi.get_begin()
+                ) / labels.spec.voxel_size
 
                 # points should have moved together with the voxels
                 for i, point in points.data.items():
                     loc = point.location - labels.spec.roi.get_begin()
-                    loc = loc/labels.spec.voxel_size
+                    loc = loc / labels.spec.voxel_size
                     loc = Coordinate(int(round(x)) for x in loc)
                     if labels_data_roi.contains(loc):
                         self.assertEqual(labels.data[loc], i)
@@ -312,59 +279,33 @@
         for point_data in zip(*batch_points):
             self.assertEqual(len(set(point_data)), 1)
 
-<<<<<<< HEAD
     def test_fast_transform(self):
-=======
-    def test_cache(self):
->>>>>>> 7715fb5e
-
-        test_labels = ArrayKey('TEST_LABELS')
-        test_points = PointsKey('TEST_POINTS')
-        test_raster = ArrayKey('TEST_RASTER')
-
-<<<<<<< HEAD
+        test_labels = ArrayKey("TEST_LABELS")
+        test_points = PointsKey("TEST_POINTS")
+        test_raster = ArrayKey("TEST_RASTER")
         fast_pipeline = (
-
-            DensePointTestSource3D() +
-            ElasticAugment(
+            DensePointTestSource3D()
+            + ElasticAugment(
                 [10, 10, 10],
                 [0.1, 0.1, 0.1],
-                [0, 2.0*math.pi],
-                use_fast_points_transform=True) +
-            RasterizePoints(
+                [0, 2.0 * math.pi],
+                use_fast_points_transform=True,
+            )
+            + RasterizePoints(
                 test_points,
                 test_raster,
-                settings=RasterizationSettings(
-                    radius=2,
-                    mode='peak'))
+                settings=RasterizationSettings(radius=2, mode="peak"),
+            )
         )
 
         reference_pipeline = (
-
-            DensePointTestSource3D() +
-            ElasticAugment(
-                [10, 10, 10],
-                [0.1, 0.1, 0.1],
-                [0, 2.0*math.pi]) +
-=======
-        pipeline = (
-
-            PointTestSource3D() +
-            ElasticAugment(
-                [10, 10, 10],
-                [0.1, 0.1, 0.1],
-                # [0, 0, 0], # no jitter
-                [0, 2.0*math.pi]) + # rotate randomly
-                # [math.pi/4, math.pi/4]) + # rotate by 45 deg
-                # [0, 0]) + # no rotation
->>>>>>> 7715fb5e
-            RasterizePoints(
+            DensePointTestSource3D()
+            + ElasticAugment([10, 10, 10], [0.1, 0.1, 0.1], [0, 2.0 * math.pi])
+            + RasterizePoints(
                 test_points,
                 test_raster,
-                settings=RasterizationSettings(
-                    radius=2,
-<<<<<<< HEAD
-                    mode='peak'))
+                settings=RasterizationSettings(radius=2, mode="peak"),
+            )
         )
 
         timings = []
@@ -375,9 +316,7 @@
             seed = i + 15
             with build(fast_pipeline):
 
-                request_roi = Roi(
-                    (0, 0, 0),
-                    (40, 40, 40))
+                request_roi = Roi((0, 0, 0), (40, 40, 40))
 
                 request = BatchRequest(random_seed=seed)
                 request[test_labels] = ArraySpec(roi=request_roi)
@@ -391,9 +330,7 @@
 
             with build(reference_pipeline):
 
-                request_roi = Roi(
-                    (0, 0, 0),
-                    (40, 40, 40))
+                request_roi = Roi((0, 0, 0), (40, 40, 40))
 
                 request = BatchRequest(random_seed=seed)
                 request[test_labels] = ArraySpec(roi=request_roi)
@@ -405,7 +342,7 @@
                 t2_ref = time.time()
                 points_reference = batch[test_points].data
 
-            timings.append((t2_fast-t1_fast, t2_ref-t1_ref))
+            timings.append((t2_fast - t1_fast, t2_ref - t1_ref))
             diffs = []
             missing = 0
             for point_id, point in points_reference.items():
@@ -427,28 +364,43 @@
             t_fast, t_ref = [np.mean(x) for x in zip(*timings)]
             self.assertLess(t_fast, t_ref)
             self.assertEqual(missing, 0)
-=======
-                    mode='peak')) +
-            Snapshot(
-                {
-                    test_labels: 'volumes/labels',
-                    test_raster: 'volumes/raster'
-                },
+
+    def test_cache(self):
+
+        test_labels = ArrayKey("TEST_LABELS")
+        test_points = PointsKey("TEST_POINTS")
+        test_raster = ArrayKey("TEST_RASTER")
+        pipeline = (
+            PointTestSource3D()
+            + ElasticAugment(
+                [10, 10, 10],
+                [0.1, 0.1, 0.1],
+                # [0, 0, 0], # no jitter
+                [0, 2.0 * math.pi],
+            )
+            +  # rotate randomly
+            # [math.pi/4, math.pi/4]) + # rotate by 45 deg
+            # [0, 0]) + # no rotation
+            RasterizePoints(
+                test_points,
+                test_raster,
+                settings=RasterizationSettings(radius=2, mode="peak"),
+            )
+            + Snapshot(
+                {test_labels: "volumes/labels", test_raster: "volumes/raster"},
                 dataset_dtypes={test_raster: np.float32},
                 output_dir=self.path_to(),
-                output_filename='elastic_augment_test{id}-{iteration}.hdf'
-            )
-        )
-
-        times = {0:[], 1:[]}
+                output_filename="elastic_augment_test{id}-{iteration}.hdf",
+            )
+        )
+
+        times = {0: [], 1: []}
         for seed in range(10):
             for i in range(2):
 
                 with build(pipeline):
 
-                    request_roi = Roi(
-                        (-40, -40, -40),
-                        (80, 80, 80))
+                    request_roi = Roi((-40, -40, -40), (80, 80, 80))
 
                     request = BatchRequest(random_seed=seed)
                     request[test_labels] = ArraySpec(roi=request_roi)
@@ -460,23 +412,22 @@
                     labels = batch[test_labels]
                     points = batch[test_points]
                     t2 = time.time()
-                    times[i].append(t2-t1)
+                    times[i].append(t2 - t1)
 
                     # the point at (0, 0, 0) should not have moved
                     self.assertTrue(0 in points.data)
 
                     labels_data_roi = (
-                        labels.spec.roi -
-                        labels.spec.roi.get_begin())/labels.spec.voxel_size
+                        labels.spec.roi - labels.spec.roi.get_begin()
+                    ) / labels.spec.voxel_size
 
                     # points should have moved together with the voxels
                     for i, point in points.data.items():
                         loc = point.location - labels.spec.roi.get_begin()
-                        loc = loc/labels.spec.voxel_size
+                        loc = loc / labels.spec.voxel_size
                         loc = Coordinate(int(round(x)) for x in loc)
                         if labels_data_roi.contains(loc):
                             self.assertEqual(labels.data[loc], i)
 
         # the second request should be much faster since the transform has been cached
-        self.assertLess(np.mean(times[1]), np.mean(times[0])/5)
->>>>>>> 7715fb5e
+        self.assertLess(np.mean(times[1]), np.mean(times[0]) / 5)
