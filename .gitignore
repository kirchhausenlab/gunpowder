--- conflicted
+++ resolved
@@ -113,9 +113,5 @@
 # mypy
 .mypy_cache/
 
-<<<<<<< HEAD
-
-=======
 # vscode
->>>>>>> 7715fb5e
 .vscode