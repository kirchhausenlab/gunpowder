import copy
import logging
import math
import numpy as np
import random
from scipy import ndimage

from .batch_filter import BatchFilter
from gunpowder.batch_request import BatchRequest
from gunpowder.coordinate import Coordinate
from gunpowder.ext import augment
from gunpowder.roi import Roi

logger = logging.getLogger(__name__)

class ElasticAugment(BatchFilter):
    '''Elasticly deform a batch. Requests larger batches upstream to avoid data 
    loss due to rotation and jitter.

    Args:

        control_point_spacing (``tuple`` of ``int``):

            Distance between control points for the elastic deformation, in
            voxels per dimension.

        jitter_sigma (``tuple`` of ``float``):

            Standard deviation of control point jitter distribution, in voxels
            per dimension.

        rotation_interval (``tuple`` of two ``floats``):

            Interval to randomly sample rotation angles from (0, 2PI).

        prob_slip (``float``):

            Probability of a section to "slip", i.e., be independently moved in
            x-y.

        prob_shift (``float``):

            Probability of a section and all following sections to move in x-y.

        max_misalign (``int``):

            Maximal voxels to shift in x and y. Samples will be drawn
            uniformly. Used if ``prob_slip + prob_shift`` > 0.

        subsample (``int``):

            Instead of creating an elastic transformation on the full
            resolution, create one subsampled by the given factor, and linearly
            interpolate to obtain the full resolution transformation. This can
            significantly speed up this node, at the expense of having visible
            piecewise linear deformations for large factors. Usually, a factor
            of 4 can savely by used without noticable changes. However, the
            default is 1 (i.e., no subsampling).

        spatial_dims (``int``):

            The number of spatial dimensions in arrays. Spatial dimensions are
            assumed to be the last ones and cannot be more than 3 (default).
            Set this value here to avoid treating channels as spacial
            dimension. If, for example, your array is indexed as ``(c,y,x)``
            (2D plus channels), you would want to set ``spatial_dims=2`` to
            perform the elastic deformation only on x and y.
    '''

    def __init__(
            self,
            control_point_spacing,
            jitter_sigma,
            rotation_interval,
            prob_slip=0,
            prob_shift=0,
            max_misalign=0,
            subsample=1,
            spatial_dims=3,
            use_fast_points_transform=False,
            recompute_missing_points=True):

        self.control_point_spacing = control_point_spacing
        self.jitter_sigma = jitter_sigma
        self.rotation_start = rotation_interval[0]
        self.rotation_max_amount = rotation_interval[1] - rotation_interval[0]
        self.prob_slip = prob_slip
        self.prob_shift = prob_shift
        self.max_misalign = max_misalign
        self.subsample = subsample
        self.spatial_dims = spatial_dims
<<<<<<< HEAD
        self.use_fast_points_transform = use_fast_points_transform
        self.recompute_missing_points = recompute_missing_points
=======
        self.cached_transformations = {}
>>>>>>> 7715fb5e

    def prepare(self, request):
        seed = request.random_seed
        random.seed(seed)
<<<<<<< HEAD
        # augment uses numpy for its randomness
        np.random.seed(seed)
=======
>>>>>>> 7715fb5e

        # get the voxel size
        self.voxel_size = self.__get_common_voxel_size(request)

        # get the total ROI of all requests
        total_roi = request.get_total_roi()
        logger.debug("total ROI is %s"%total_roi)

        # First, get the total ROI of the request in spatial dimensions only.
        # Channels and time don't matter. This is our master ROI.

        # get master ROI
        master_roi = Roi(
            total_roi.get_begin()[-self.spatial_dims:],
            total_roi.get_shape()[-self.spatial_dims:])
        self.spatial_dims = master_roi.dims()
        logger.debug("master ROI is %s"%master_roi)

        # make sure the master ROI aligns with the voxel size
        master_roi = master_roi.snap_to_grid(self.voxel_size, mode='grow')
        logger.debug("master ROI aligned with voxel size is %s"%master_roi)

        # get master roi in voxels
        master_roi_voxels = master_roi/self.voxel_size
        logger.debug("master ROI in voxels is %s"%master_roi_voxels)

        # Check if we have already made a master transformation for this
        # roi and seed
        self.master_transformation = self.cached_transformations.get(
            (
                seed,
                tuple(master_roi_voxels.get_begin()),
                tuple(master_roi_voxels.get_end()),
            ),
            None,
        )

        # Second, create a master transformation. This is a transformation that
        # covers all voxels of the all requested ROIs. The master transformation
        # is zero-based.

        # create a transformation with the size of the master ROI in voxels
        if self.master_transformation is None:
            self.master_transformation = self.__create_transformation(
                master_roi_voxels.get_shape()
            )
            self.cached_transformations[
                (
                    seed,
                    tuple(master_roi_voxels.get_begin()),
                    tuple(master_roi_voxels.get_end()),
                )
            ] = copy.deepcopy(self.master_transformation)

        # Third, crop out parts of the master transformation for each of the
        # smaller requested ROIs. Since these ROIs now have to align with the
        # voxel size (which for points does not have to be the case), we also
        # remember these smaller ROIs as target_rois in global world units.

        # crop the parts corresponding to the requested ROIs
        self.transformations = {}
        self.target_rois = {}
        deps = BatchRequest()
        for key, spec in request.items():

            spec = spec.copy()

            if spec.roi is None:
                continue

            target_roi = Roi(
                spec.roi.get_begin()[-self.spatial_dims:],
                spec.roi.get_shape()[-self.spatial_dims:])
            logger.debug(
                "downstream request spatial ROI for %s is %s", key, target_roi)

            # make sure the target ROI aligns with the voxel grid (which might
            # not be the case for points)
            target_roi = target_roi.snap_to_grid(self.voxel_size, mode='grow')
            logger.debug(
                "downstream request spatial ROI aligned with voxel grid for %s "
                "is %s", key, target_roi)

            # remember target ROI (this is where the transformation will project
            # to)
            self.target_rois[key] = target_roi

            # get ROI in voxels
            target_roi_voxels = target_roi/self.voxel_size

            # get ROI relative to master ROI
            target_roi_in_master_roi_voxels = (
                target_roi_voxels -
                master_roi_voxels.get_begin())

            # crop out relevant part of transformation for this request
            transformation = np.copy(
                self.master_transformation[
                    (slice(None),) +
                    target_roi_in_master_roi_voxels.get_bounding_box()]
            )
            self.transformations[key] = transformation

            # get ROI of all voxels necessary to perfrom transformation
            #
            # for that we follow the same transformations to get from the
            # request ROI to the target ROI in master ROI in voxels, just in
            # reverse
            source_roi_in_master_roi_voxels = self.__get_source_roi(transformation)
            source_roi_voxels = (
                source_roi_in_master_roi_voxels +
                master_roi_voxels.get_begin())
            source_roi = source_roi_voxels*self.voxel_size

            # transformation is still defined on voxels relative to master ROI
            # in voxels (i.e., lowest source coordinate could be 5, but data
            # array we get later starts at 0).
            #
            # shift transformation to be indexed relative to beginning of
            # source_roi_voxels
            self.__shift_transformation(
                -source_roi_in_master_roi_voxels.get_begin(),
                transformation)

            # update upstream request
            spec.roi = Roi(
                spec.roi.get_begin()[:-self.spatial_dims] + source_roi.get_begin()[-self.spatial_dims:],
                spec.roi.get_shape()[:-self.spatial_dims] + source_roi.get_shape()[-self.spatial_dims:])

            deps[key] = spec

            logger.debug("upstream request roi for %s = %s" % (key, spec.roi))

        return deps

    def process(self, batch, request):

        for (array_key, array) in batch.arrays.items():

            if array_key not in self.target_rois:
                continue

            # for arrays, the target ROI and the requested ROI should be the
            # same in spatial coordinates
            assert (
                self.target_rois[array_key].get_begin() ==
                request[array_key].roi.get_begin()[-self.spatial_dims:])
            assert (
                self.target_rois[array_key].get_shape() ==
                request[array_key].roi.get_shape()[-self.spatial_dims:])

            # reshape array data into (channels,) + spatial dims
            shape = array.data.shape
            channel_shape = shape[:-self.spatial_dims]
            data = array.data.reshape((-1,) + shape[-self.spatial_dims:])

            # apply transformation on each channel
            data = np.array([
                augment.apply_transformation(
                    data[c],
                    self.transformations[array_key],
                    interpolate=self.spec[array_key].interpolatable)
                for c in range(data.shape[0])
            ])

            data_roi = request[array_key].roi/self.spec[array_key].voxel_size
            array.data = data.reshape(channel_shape + data_roi.get_shape())

            # restore original ROIs
            array.spec.roi = request[array_key].roi

        for (points_key, points) in batch.points.items():

            if self.use_fast_points_transform:
                missing_points = self.__fast_point_projection(
                    self.transformations[points_key],
                    points,
                    target_roi=self.target_rois[points_key],
                )
                if not self.recompute_missing_points:
                    for point_id in missing_points:
                        points.remove(point_id)
                    missing_points = []
            else:
                missing_points = list(points.data.keys())

            for point_id in missing_points:
                point = points.data[point_id]
                logger.debug("projecting %s", point.location)

                # get location relative to beginning of upstream ROI
                location = point.location - points.spec.roi.get_begin()
                logger.debug("relative to upstream ROI: %s", location)

                # get spatial coordinates of point in voxels
                location_voxels = location[-self.spatial_dims:]/self.voxel_size
                logger.debug(
                    "relative to upstream ROI in voxels: %s",
                    location_voxels)

                # get projected location in transformation data space, this
                # yields voxel coordinates relative to target ROI
                projected_voxels = self.__project(
                    self.transformations[points_key],
                    location_voxels)

                logger.debug(
                    "projected in voxels, relative to target ROI: %s",
                    projected_voxels)

                if projected_voxels is None:
                    logger.debug("point outside of target, skipping")
<<<<<<< HEAD
                    points.remove(point_id)
=======
                    logger.warning("Removing point from point set not handled properly!")
                    # del points.data[point_id]
>>>>>>> 7715fb5e
                    continue

                # convert to world units (now in float again)
                projected = projected_voxels*np.array(self.voxel_size)

                logger.debug(
                    "projected in world units, relative to target ROI: %s",
                    projected)

                # get global coordinates
                projected += np.array(self.target_rois[points_key].get_begin())

                # update spatial coordinates of point location
                point.location[-self.spatial_dims:] = projected

                logger.debug("final location: %s", point.location)

                # finally, it can happen that a point no longer is contained in
                # the requested ROI (because larger ROIs than necessary have
                # been requested upstream)
                if not request[points_key].roi.contains(point.location):
                    logger.debug("point outside of target, skipping")
<<<<<<< HEAD
                    points.remove(point_id)
=======
                    logger.warning("Removing point from point set not handled properly!")
                    # del points.data[point_id]
>>>>>>> 7715fb5e
                    continue

            # restore original ROIs
            points.spec.roi = request[points_key].roi

    def __get_common_voxel_size(self, request):
        voxel_size = request.get_lcm_voxel_size()
        for array_key in request.array_specs.keys():
            array_voxel_size = request[array_key].voxel_size
            if array_voxel_size is None:
                logger.warning(
                    (
                        "Assuming voxel size of {} is {}. "
                        + "Note that elastic transform shouldn't work on arrays "
                        + "with different voxel sizes."
                    ).format(array_key)
                )
            assert request[array_key].voxel_size == voxel_size, "voxel size mismatch: got {} expected {}".format(request[array_key].voxel_size, voxel_size)
        return voxel_size

    def __create_transformation(self, target_shape):

        transformation = augment.create_identity_transformation(
                target_shape,
                subsample=self.subsample)
        if sum(self.jitter_sigma) > 0:
            transformation += augment.create_elastic_transformation(
                    target_shape,
                    self.control_point_spacing,
                    self.jitter_sigma,
                    subsample=self.subsample)
        rotation = random.random()*self.rotation_max_amount + self.rotation_start
        if rotation != 0:
            transformation += augment.create_rotation_transformation(
                    target_shape,
                    rotation,
                    subsample=self.subsample)

        if self.subsample > 1:
            transformation = augment.upscale_transformation(
                    transformation,
                    target_shape)

        if self.prob_slip + self.prob_shift > 0:
            self.__misalign(transformation)

        return transformation

    def __fast_point_projection(self, transformation, points, target_roi):
        # rasterize the points into an array
        ids, locs = zip(
            *[
                (
                    point_id,
                    (np.round(point.location).astype(int) - points.spec.roi.get_begin())
                    // self.voxel_size,
                )
                for point_id, point in points.data.items()
            ]
        )
        ids, locs = np.array(ids), tuple(zip(*locs))
        points_array = np.zeros(
            points.spec.roi.get_shape() / self.voxel_size, dtype=np.int64
        )
        points_array[locs] = ids

        # reshape array data into (channels,) + spatial dims
        shape = points_array.shape
        data = points_array.reshape((-1,) + shape[-self.spatial_dims :])

        # apply transformation on each channel
        data = np.array(
            [
                augment.apply_transformation(
                    data[c], transformation, interpolate="nearest"
                )
                for c in range(data.shape[0])
            ]
        )

        missing_points = []
        projected_locs = ndimage.measurements.center_of_mass(data > 0, data, ids)
        projected_locs = [
            np.array(loc[-self.spatial_dims :]) * self.voxel_size
            + target_roi.get_begin()
            for loc in projected_locs
        ]
        for point_id, proj_loc in zip(ids, projected_locs):
            point = points.data[point_id]
            if not any([np.isnan(x) for x in proj_loc]):
                assert (
                    len(proj_loc) == self.spatial_dims
                ), "projected location has wrong number of dimensions: {}, expected: {}".format(
                    len(proj_loc), self.spatial_dims
                )
                point.location[-self.spatial_dims:] = proj_loc
            else:
                missing_points.append(point_id)
        logging.warning(
            "{} points lost in fast points projection".format(len(missing_points))
        )

        return missing_points

    def __project(self, transformation, location):
        '''Find the projection of location given by transformation. Returns None
        if projection lies outside of transformation.'''

        dims = len(location)

        # subtract location from transformation
        diff = transformation.copy()
        for d in range(dims):
            diff[d] -= location[d]

        # square
        diff2 = diff*diff

        # sum
        dist = diff2.sum(axis=0)

        # find grid point closes to location
        center_grid = Coordinate(np.unravel_index(dist.argmin(), dist.shape))
        center_source = self.__source_at(transformation, center_grid)

        logger.debug("projecting %s onto grid", location)
        logger.debug("grid shape: %s", transformation.shape[1:])
        logger.debug("grid projection: %s", center_grid)
        logger.debug("dist shape: %s", dist.shape)
        logger.debug("dist.argmin(): %s", dist.argmin())
        logger.debug("dist[argmin]: %s", dist[center_grid])
        logger.debug("transform[argmin]: %s", transformation[:,center_grid[0],center_grid[1],center_grid[2]])
        logger.debug("min dist: %s", dist.min())
        logger.debug("center source: %s", center_source)

        # inspect grid edges incident to center_grid
        for d in range(dims):

            dim_vector = tuple(1 if dd == d else 0 for dd in range(dims))
            pos_grid = center_grid + dim_vector
            neg_grid = center_grid - dim_vector
            logger.debug("interpolating along %s", dim_vector)

            pos_u = -1
            neg_u = -1

            if pos_grid[d] < transformation.shape[1 + d]:
                pos_source = self.__source_at(transformation, pos_grid)
                logger.debug("pos source: %s", pos_source)
                pos_dist = pos_source[d] - center_source[d]
                loc_dist = location[d] - center_source[d]
                if pos_dist != 0:
                    pos_u = loc_dist/pos_dist
                else:
                    pos_u = 0

            if neg_grid[d] >= 0:
                neg_source = self.__source_at(transformation, neg_grid)
                logger.debug("neg source: %s", neg_source)
                neg_dist = neg_source[d] - center_source[d]
                loc_dist = location[d] - center_source[d]
                if neg_dist != 0:
                    neg_u = loc_dist/neg_dist
                else:
                    neg_u = 0

            logger.debug("pos u/neg u: %s/%s", pos_u, neg_u)

            # if a point only falls behind edges, it lies outside of the grid
            if pos_u < 0 and neg_u < 0:
                return None

        return np.array(center_grid, dtype=np.float32)

    def __source_at(self, transformation, index):
        '''Read the source point of a transformation at index.'''

        slices = (slice(None),) + tuple(slice(i, i+1) for i in index)
        return transformation[slices].flatten()

    def __get_source_roi(self, transformation):

        dims = transformation.shape[0]

        # get bounding box of needed data for transformation
        bb_min = Coordinate(int(math.floor(transformation[d].min())) for d in range(dims))
        bb_max = Coordinate(int(math.ceil(transformation[d].max())) + 1 for d in range(dims))

        # create roi sufficiently large to feed transformation
        source_roi = Roi(
                bb_min,
                bb_max - bb_min
        )

        return source_roi

    def __shift_transformation(self, shift, transformation):

        for d in range(transformation.shape[0]):
            transformation[d] += shift[d]

    def __misalign(self, transformation):

        assert transformation.shape[0] == 3, (
            "misalign can only be applied to 3D volumes")

        num_sections = transformation[0].shape[0]

        shifts = [Coordinate((0,0,0))]*num_sections
        for z in range(num_sections):

            r = random.random()

            if r <= self.prob_slip:

                shifts[z] = self.__random_offset()

            elif r <= self.prob_slip + self.prob_shift:

                offset = self.__random_offset()
                for zp in range(z, num_sections):
                    shifts[zp] += offset

        logger.debug("misaligning sections with " + str(shifts))

        dims = 3
        bb_min = tuple(int(math.floor(transformation[d].min())) for d in range(dims))
        bb_max = tuple(int(math.ceil(transformation[d].max())) + 1 for d in range(dims))
        logger.debug("min/max of transformation: " + str(bb_min) + "/" + str(bb_max))

        for z in range(num_sections):
            transformation[1][z,:,:] += shifts[z][1]
            transformation[2][z,:,:] += shifts[z][2]

        bb_min = tuple(int(math.floor(transformation[d].min())) for d in range(dims))
        bb_max = tuple(int(math.ceil(transformation[d].max())) + 1 for d in range(dims))
        logger.debug("min/max of transformation after misalignment: " + str(bb_min) + "/" + str(bb_max))

    def __random_offset(self):

        return Coordinate((0,) + tuple(self.max_misalign - random.randint(0, 2*int(self.max_misalign)) for d in range(2)))<|MERGE_RESOLUTION|>--- conflicted
+++ resolved
@@ -13,8 +13,9 @@
 
 logger = logging.getLogger(__name__)
 
+
 class ElasticAugment(BatchFilter):
-    '''Elasticly deform a batch. Requests larger batches upstream to avoid data 
+    """Elasticly deform a batch. Requests larger batches upstream to avoid data 
     loss due to rotation and jitter.
 
     Args:
@@ -65,20 +66,21 @@
             dimension. If, for example, your array is indexed as ``(c,y,x)``
             (2D plus channels), you would want to set ``spatial_dims=2`` to
             perform the elastic deformation only on x and y.
-    '''
+    """
 
     def __init__(
-            self,
-            control_point_spacing,
-            jitter_sigma,
-            rotation_interval,
-            prob_slip=0,
-            prob_shift=0,
-            max_misalign=0,
-            subsample=1,
-            spatial_dims=3,
-            use_fast_points_transform=False,
-            recompute_missing_points=True):
+        self,
+        control_point_spacing,
+        jitter_sigma,
+        rotation_interval,
+        prob_slip=0,
+        prob_shift=0,
+        max_misalign=0,
+        subsample=1,
+        spatial_dims=3,
+        use_fast_points_transform=False,
+        recompute_missing_points=True,
+    ):
 
         self.control_point_spacing = control_point_spacing
         self.jitter_sigma = jitter_sigma
@@ -89,74 +91,46 @@
         self.max_misalign = max_misalign
         self.subsample = subsample
         self.spatial_dims = spatial_dims
-<<<<<<< HEAD
         self.use_fast_points_transform = use_fast_points_transform
         self.recompute_missing_points = recompute_missing_points
-=======
-        self.cached_transformations = {}
->>>>>>> 7715fb5e
 
     def prepare(self, request):
         seed = request.random_seed
         random.seed(seed)
-<<<<<<< HEAD
         # augment uses numpy for its randomness
         np.random.seed(seed)
-=======
->>>>>>> 7715fb5e
 
         # get the voxel size
         self.voxel_size = self.__get_common_voxel_size(request)
 
         # get the total ROI of all requests
         total_roi = request.get_total_roi()
-        logger.debug("total ROI is %s"%total_roi)
+        logger.debug("total ROI is %s" % total_roi)
 
         # First, get the total ROI of the request in spatial dimensions only.
         # Channels and time don't matter. This is our master ROI.
 
         # get master ROI
         master_roi = Roi(
-            total_roi.get_begin()[-self.spatial_dims:],
-            total_roi.get_shape()[-self.spatial_dims:])
+            total_roi.get_begin()[-self.spatial_dims :],
+            total_roi.get_shape()[-self.spatial_dims :],
+        )
         self.spatial_dims = master_roi.dims()
-        logger.debug("master ROI is %s"%master_roi)
+        logger.debug("master ROI is %s" % master_roi)
 
         # make sure the master ROI aligns with the voxel size
-        master_roi = master_roi.snap_to_grid(self.voxel_size, mode='grow')
-        logger.debug("master ROI aligned with voxel size is %s"%master_roi)
+        master_roi = master_roi.snap_to_grid(self.voxel_size, mode="grow")
+        logger.debug("master ROI aligned with voxel size is %s" % master_roi)
 
         # get master roi in voxels
-        master_roi_voxels = master_roi/self.voxel_size
-        logger.debug("master ROI in voxels is %s"%master_roi_voxels)
+        master_roi_voxels = master_roi / self.voxel_size
+        logger.debug("master ROI in voxels is %s" % master_roi_voxels)
 
         # Check if we have already made a master transformation for this
         # roi and seed
-        self.master_transformation = self.cached_transformations.get(
-            (
-                seed,
-                tuple(master_roi_voxels.get_begin()),
-                tuple(master_roi_voxels.get_end()),
-            ),
-            None,
-        )
-
-        # Second, create a master transformation. This is a transformation that
-        # covers all voxels of the all requested ROIs. The master transformation
-        # is zero-based.
-
-        # create a transformation with the size of the master ROI in voxels
-        if self.master_transformation is None:
-            self.master_transformation = self.__create_transformation(
-                master_roi_voxels.get_shape()
-            )
-            self.cached_transformations[
-                (
-                    seed,
-                    tuple(master_roi_voxels.get_begin()),
-                    tuple(master_roi_voxels.get_end()),
-                )
-            ] = copy.deepcopy(self.master_transformation)
+        self.master_transformation = self.__create_transformation(
+            master_roi_voxels.get_shape()
+        )
 
         # Third, crop out parts of the master transformation for each of the
         # smaller requested ROIs. Since these ROIs now have to align with the
@@ -175,35 +149,38 @@
                 continue
 
             target_roi = Roi(
-                spec.roi.get_begin()[-self.spatial_dims:],
-                spec.roi.get_shape()[-self.spatial_dims:])
-            logger.debug(
-                "downstream request spatial ROI for %s is %s", key, target_roi)
+                spec.roi.get_begin()[-self.spatial_dims :],
+                spec.roi.get_shape()[-self.spatial_dims :],
+            )
+            logger.debug("downstream request spatial ROI for %s is %s", key, target_roi)
 
             # make sure the target ROI aligns with the voxel grid (which might
             # not be the case for points)
-            target_roi = target_roi.snap_to_grid(self.voxel_size, mode='grow')
+            target_roi = target_roi.snap_to_grid(self.voxel_size, mode="grow")
             logger.debug(
                 "downstream request spatial ROI aligned with voxel grid for %s "
-                "is %s", key, target_roi)
+                "is %s",
+                key,
+                target_roi,
+            )
 
             # remember target ROI (this is where the transformation will project
             # to)
             self.target_rois[key] = target_roi
 
             # get ROI in voxels
-            target_roi_voxels = target_roi/self.voxel_size
+            target_roi_voxels = target_roi / self.voxel_size
 
             # get ROI relative to master ROI
             target_roi_in_master_roi_voxels = (
-                target_roi_voxels -
-                master_roi_voxels.get_begin())
+                target_roi_voxels - master_roi_voxels.get_begin()
+            )
 
             # crop out relevant part of transformation for this request
             transformation = np.copy(
                 self.master_transformation[
-                    (slice(None),) +
-                    target_roi_in_master_roi_voxels.get_bounding_box()]
+                    (slice(None),) + target_roi_in_master_roi_voxels.get_bounding_box()
+                ]
             )
             self.transformations[key] = transformation
 
@@ -214,9 +191,9 @@
             # reverse
             source_roi_in_master_roi_voxels = self.__get_source_roi(transformation)
             source_roi_voxels = (
-                source_roi_in_master_roi_voxels +
-                master_roi_voxels.get_begin())
-            source_roi = source_roi_voxels*self.voxel_size
+                source_roi_in_master_roi_voxels + master_roi_voxels.get_begin()
+            )
+            source_roi = source_roi_voxels * self.voxel_size
 
             # transformation is still defined on voxels relative to master ROI
             # in voxels (i.e., lowest source coordinate could be 5, but data
@@ -225,13 +202,16 @@
             # shift transformation to be indexed relative to beginning of
             # source_roi_voxels
             self.__shift_transformation(
-                -source_roi_in_master_roi_voxels.get_begin(),
-                transformation)
+                -source_roi_in_master_roi_voxels.get_begin(), transformation
+            )
 
             # update upstream request
             spec.roi = Roi(
-                spec.roi.get_begin()[:-self.spatial_dims] + source_roi.get_begin()[-self.spatial_dims:],
-                spec.roi.get_shape()[:-self.spatial_dims] + source_roi.get_shape()[-self.spatial_dims:])
+                spec.roi.get_begin()[: -self.spatial_dims]
+                + source_roi.get_begin()[-self.spatial_dims :],
+                spec.roi.get_shape()[: -self.spatial_dims]
+                + source_roi.get_shape()[-self.spatial_dims :],
+            )
 
             deps[key] = spec
 
@@ -249,27 +229,39 @@
             # for arrays, the target ROI and the requested ROI should be the
             # same in spatial coordinates
             assert (
-                self.target_rois[array_key].get_begin() ==
-                request[array_key].roi.get_begin()[-self.spatial_dims:])
+                self.target_rois[array_key].get_begin()
+                == request[array_key].roi.get_begin()[-self.spatial_dims :]
+            ), "Target roi offset {} does not match request roi offset {}".format(
+                self.target_rois[array_key].get_begin(),
+                request[array_key].roi.get_begin()[-self.spatial_dims :],
+            )
+
             assert (
-                self.target_rois[array_key].get_shape() ==
-                request[array_key].roi.get_shape()[-self.spatial_dims:])
+                self.target_rois[array_key].get_shape()
+                == request[array_key].roi.get_shape()[-self.spatial_dims :]
+            ), "Target roi offset {} does not match request roi offset {}".format(
+                self.target_rois[array_key].get_shape(),
+                request[array_key].roi.get_shape()[-self.spatial_dims :],
+            )
 
             # reshape array data into (channels,) + spatial dims
             shape = array.data.shape
-            channel_shape = shape[:-self.spatial_dims]
-            data = array.data.reshape((-1,) + shape[-self.spatial_dims:])
+            channel_shape = shape[: -self.spatial_dims]
+            data = array.data.reshape((-1,) + shape[-self.spatial_dims :])
 
             # apply transformation on each channel
-            data = np.array([
-                augment.apply_transformation(
-                    data[c],
-                    self.transformations[array_key],
-                    interpolate=self.spec[array_key].interpolatable)
-                for c in range(data.shape[0])
-            ])
-
-            data_roi = request[array_key].roi/self.spec[array_key].voxel_size
+            data = np.array(
+                [
+                    augment.apply_transformation(
+                        data[c],
+                        self.transformations[array_key],
+                        interpolate=self.spec[array_key].interpolatable,
+                    )
+                    for c in range(data.shape[0])
+                ]
+            )
+
+            data_roi = request[array_key].roi / self.spec[array_key].voxel_size
             array.data = data.reshape(channel_shape + data_roi.get_shape())
 
             # restore original ROIs
@@ -292,64 +284,52 @@
 
             for point_id in missing_points:
                 point = points.data[point_id]
-                logger.debug("projecting %s", point.location)
+                # logger.debug("projecting %s", point.location)
 
                 # get location relative to beginning of upstream ROI
                 location = point.location - points.spec.roi.get_begin()
-                logger.debug("relative to upstream ROI: %s", location)
+                # logger.debug("relative to upstream ROI: %s", location)
 
                 # get spatial coordinates of point in voxels
-                location_voxels = location[-self.spatial_dims:]/self.voxel_size
-                logger.debug(
-                    "relative to upstream ROI in voxels: %s",
-                    location_voxels)
+                location_voxels = location[-self.spatial_dims :] / self.voxel_size
+                # logger.debug("relative to upstream ROI in voxels: %s", location_voxels)
 
                 # get projected location in transformation data space, this
                 # yields voxel coordinates relative to target ROI
                 projected_voxels = self.__project(
-                    self.transformations[points_key],
-                    location_voxels)
-
-                logger.debug(
-                    "projected in voxels, relative to target ROI: %s",
-                    projected_voxels)
+                    self.transformations[points_key], location_voxels
+                )
+
+                # logger.debug(
+                #     "projected in voxels, relative to target ROI: %s", projected_voxels
+                # )
 
                 if projected_voxels is None:
-                    logger.debug("point outside of target, skipping")
-<<<<<<< HEAD
+                    # logger.debug("point outside of target, skipping")
                     points.remove(point_id)
-=======
-                    logger.warning("Removing point from point set not handled properly!")
-                    # del points.data[point_id]
->>>>>>> 7715fb5e
                     continue
 
                 # convert to world units (now in float again)
-                projected = projected_voxels*np.array(self.voxel_size)
-
-                logger.debug(
-                    "projected in world units, relative to target ROI: %s",
-                    projected)
+                projected = projected_voxels * np.array(self.voxel_size)
+
+                # logger.debug(
+                #     "projected in world units, relative to target ROI: %s", projected
+                # )
 
                 # get global coordinates
                 projected += np.array(self.target_rois[points_key].get_begin())
 
                 # update spatial coordinates of point location
-                point.location[-self.spatial_dims:] = projected
-
-                logger.debug("final location: %s", point.location)
+                point.location[-self.spatial_dims :] = projected
+
+                # logger.debug("final location: %s", point.location)
 
                 # finally, it can happen that a point no longer is contained in
                 # the requested ROI (because larger ROIs than necessary have
                 # been requested upstream)
                 if not request[points_key].roi.contains(point.location):
-                    logger.debug("point outside of target, skipping")
-<<<<<<< HEAD
+                    # logger.debug("point outside of target, skipping")
                     points.remove(point_id)
-=======
-                    logger.warning("Removing point from point set not handled properly!")
-                    # del points.data[point_id]
->>>>>>> 7715fb5e
                     continue
 
             # restore original ROIs
@@ -367,31 +347,35 @@
                         + "with different voxel sizes."
                     ).format(array_key)
                 )
-            assert request[array_key].voxel_size == voxel_size, "voxel size mismatch: got {} expected {}".format(request[array_key].voxel_size, voxel_size)
+            assert (
+                request[array_key].voxel_size == voxel_size
+            ), "voxel size mismatch: got {} expected {}".format(
+                request[array_key].voxel_size, voxel_size
+            )
         return voxel_size
 
     def __create_transformation(self, target_shape):
 
         transformation = augment.create_identity_transformation(
-                target_shape,
-                subsample=self.subsample)
+            target_shape, subsample=self.subsample
+        )
         if sum(self.jitter_sigma) > 0:
             transformation += augment.create_elastic_transformation(
-                    target_shape,
-                    self.control_point_spacing,
-                    self.jitter_sigma,
-                    subsample=self.subsample)
-        rotation = random.random()*self.rotation_max_amount + self.rotation_start
+                target_shape,
+                self.control_point_spacing,
+                self.jitter_sigma,
+                subsample=self.subsample,
+            )
+        rotation = random.random() * self.rotation_max_amount + self.rotation_start
         if rotation != 0:
             transformation += augment.create_rotation_transformation(
-                    target_shape,
-                    rotation,
-                    subsample=self.subsample)
+                target_shape, rotation, subsample=self.subsample
+            )
 
         if self.subsample > 1:
             transformation = augment.upscale_transformation(
-                    transformation,
-                    target_shape)
+                transformation, target_shape
+            )
 
         if self.prob_slip + self.prob_shift > 0:
             self.__misalign(transformation)
@@ -445,7 +429,7 @@
                 ), "projected location has wrong number of dimensions: {}, expected: {}".format(
                     len(proj_loc), self.spatial_dims
                 )
-                point.location[-self.spatial_dims:] = proj_loc
+                point.location[-self.spatial_dims :] = proj_loc
             else:
                 missing_points.append(point_id)
         logging.warning(
@@ -455,8 +439,8 @@
         return missing_points
 
     def __project(self, transformation, location):
-        '''Find the projection of location given by transformation. Returns None
-        if projection lies outside of transformation.'''
+        """Find the projection of location given by transformation. Returns None
+        if projection lies outside of transformation."""
 
         dims = len(location)
 
@@ -466,7 +450,7 @@
             diff[d] -= location[d]
 
         # square
-        diff2 = diff*diff
+        diff2 = diff * diff
 
         # sum
         dist = diff2.sum(axis=0)
@@ -475,15 +459,18 @@
         center_grid = Coordinate(np.unravel_index(dist.argmin(), dist.shape))
         center_source = self.__source_at(transformation, center_grid)
 
-        logger.debug("projecting %s onto grid", location)
-        logger.debug("grid shape: %s", transformation.shape[1:])
-        logger.debug("grid projection: %s", center_grid)
-        logger.debug("dist shape: %s", dist.shape)
-        logger.debug("dist.argmin(): %s", dist.argmin())
-        logger.debug("dist[argmin]: %s", dist[center_grid])
-        logger.debug("transform[argmin]: %s", transformation[:,center_grid[0],center_grid[1],center_grid[2]])
-        logger.debug("min dist: %s", dist.min())
-        logger.debug("center source: %s", center_source)
+        # logger.debug("projecting %s onto grid", location)
+        # logger.debug("grid shape: %s", transformation.shape[1:])
+        # logger.debug("grid projection: %s", center_grid)
+        # logger.debug("dist shape: %s", dist.shape)
+        # logger.debug("dist.argmin(): %s", dist.argmin())
+        # logger.debug("dist[argmin]: %s", dist[center_grid])
+        # logger.debug(
+        #     "transform[argmin]: %s",
+        #     transformation[:, center_grid],
+        # )
+        # logger.debug("min dist: %s", dist.min())
+        # logger.debug("center source: %s", center_source)
 
         # inspect grid edges incident to center_grid
         for d in range(dims):
@@ -491,32 +478,32 @@
             dim_vector = tuple(1 if dd == d else 0 for dd in range(dims))
             pos_grid = center_grid + dim_vector
             neg_grid = center_grid - dim_vector
-            logger.debug("interpolating along %s", dim_vector)
+            # logger.debug("interpolating along %s", dim_vector)
 
             pos_u = -1
             neg_u = -1
 
             if pos_grid[d] < transformation.shape[1 + d]:
                 pos_source = self.__source_at(transformation, pos_grid)
-                logger.debug("pos source: %s", pos_source)
+                # logger.debug("pos source: %s", pos_source)
                 pos_dist = pos_source[d] - center_source[d]
                 loc_dist = location[d] - center_source[d]
                 if pos_dist != 0:
-                    pos_u = loc_dist/pos_dist
+                    pos_u = loc_dist / pos_dist
                 else:
                     pos_u = 0
 
             if neg_grid[d] >= 0:
                 neg_source = self.__source_at(transformation, neg_grid)
-                logger.debug("neg source: %s", neg_source)
+                # logger.debug("neg source: %s", neg_source)
                 neg_dist = neg_source[d] - center_source[d]
                 loc_dist = location[d] - center_source[d]
                 if neg_dist != 0:
-                    neg_u = loc_dist/neg_dist
+                    neg_u = loc_dist / neg_dist
                 else:
                     neg_u = 0
 
-            logger.debug("pos u/neg u: %s/%s", pos_u, neg_u)
+            # logger.debug("pos u/neg u: %s/%s", pos_u, neg_u)
 
             # if a point only falls behind edges, it lies outside of the grid
             if pos_u < 0 and neg_u < 0:
@@ -525,9 +512,9 @@
         return np.array(center_grid, dtype=np.float32)
 
     def __source_at(self, transformation, index):
-        '''Read the source point of a transformation at index.'''
-
-        slices = (slice(None),) + tuple(slice(i, i+1) for i in index)
+        """Read the source point of a transformation at index."""
+
+        slices = (slice(None),) + tuple(slice(i, i + 1) for i in index)
         return transformation[slices].flatten()
 
     def __get_source_roi(self, transformation):
@@ -535,14 +522,15 @@
         dims = transformation.shape[0]
 
         # get bounding box of needed data for transformation
-        bb_min = Coordinate(int(math.floor(transformation[d].min())) for d in range(dims))
-        bb_max = Coordinate(int(math.ceil(transformation[d].max())) + 1 for d in range(dims))
+        bb_min = Coordinate(
+            int(math.floor(transformation[d].min())) for d in range(dims)
+        )
+        bb_max = Coordinate(
+            int(math.ceil(transformation[d].max())) + 1 for d in range(dims)
+        )
 
         # create roi sufficiently large to feed transformation
-        source_roi = Roi(
-                bb_min,
-                bb_max - bb_min
-        )
+        source_roi = Roi(bb_min, bb_max - bb_min)
 
         return source_roi
 
@@ -553,12 +541,13 @@
 
     def __misalign(self, transformation):
 
-        assert transformation.shape[0] == 3, (
-            "misalign can only be applied to 3D volumes")
+        assert (
+            transformation.shape[0] == 3
+        ), "misalign can only be applied to 3D volumes"
 
         num_sections = transformation[0].shape[0]
 
-        shifts = [Coordinate((0,0,0))]*num_sections
+        shifts = [Coordinate((0, 0, 0))] * num_sections
         for z in range(num_sections):
 
             r = random.random()
@@ -581,13 +570,24 @@
         logger.debug("min/max of transformation: " + str(bb_min) + "/" + str(bb_max))
 
         for z in range(num_sections):
-            transformation[1][z,:,:] += shifts[z][1]
-            transformation[2][z,:,:] += shifts[z][2]
+            transformation[1][z, :, :] += shifts[z][1]
+            transformation[2][z, :, :] += shifts[z][2]
 
         bb_min = tuple(int(math.floor(transformation[d].min())) for d in range(dims))
         bb_max = tuple(int(math.ceil(transformation[d].max())) + 1 for d in range(dims))
-        logger.debug("min/max of transformation after misalignment: " + str(bb_min) + "/" + str(bb_max))
+        logger.debug(
+            "min/max of transformation after misalignment: "
+            + str(bb_min)
+            + "/"
+            + str(bb_max)
+        )
 
     def __random_offset(self):
 
-        return Coordinate((0,) + tuple(self.max_misalign - random.randint(0, 2*int(self.max_misalign)) for d in range(2)))+        return Coordinate(
+            (0,)
+            + tuple(
+                self.max_misalign - random.randint(0, 2 * int(self.max_misalign))
+                for d in range(2)
+            )
+        )
