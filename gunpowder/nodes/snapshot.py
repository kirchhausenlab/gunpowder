import logging
import numpy as np
import os
import copy

from .batch_filter import BatchFilter
from gunpowder.batch_request import BatchRequest
from gunpowder.ext import h5py

logger = logging.getLogger(__name__)


class Snapshot(BatchFilter):
    """Save a passing batch in an HDF file.

    Args:

        dataset_names (``dict``, :class:`ArrayKey` -> ``string``):

            A dictionary from array keys to names of the datasets to store them
            in.

        output_dir (``string``):

            The directory to save the snapshots. Will be created, if it does
            not exist.

        output_filename (``string``):

            Template for output filenames. ``{id}`` in the string will be
            replaced with the ID of the batch. ``{iteration}`` with the training
            iteration (if training was performed on this batch).

        every (``int``):

            How often to save a batch. ``every=1`` indicates that every batch
            will be stored, ``every=2`` every second and so on. By default,
            every batch will be stored.

        additional_request (:class:`BatchRequest`):

            An additional batch request to merge with the passing request, if a
            snapshot is to be made. If not given, only the arrays that are in
            the batch anyway are recorded. This is useful to request additional
            arrays like loss gradients for visualization that are otherwise not
            needed.

        compression_type (``string`` or ``int``):

            Compression strategy.  Legal values are ``gzip``, ``szip``,
            ``lzf``. If an integer between 1 and 10, this indicates ``gzip``
            compression level.

        dataset_dtypes (``dict``, :class:`ArrayKey` -> data type):

            A dictionary from array keys to datatype (eg. ``np.int8``). If
            given, arrays are stored using this type. The original arrays
            within the pipeline remain unchanged.

        store_value_range (``bool``):

            If set to ``True``, store range of values in data set attributes.
        """

    def __init__(
        self,
        dataset_names,
        output_dir="snapshots",
        output_filename="{id}.hdf",
        every=1,
        additional_request=None,
        compression_type=None,
        dataset_dtypes=None,
        store_value_range=False,
    ):
        self.dataset_names = dataset_names
        self.output_dir = output_dir
        self.output_filename = output_filename
        self.every = max(1, every)
        self.additional_request = (
            BatchRequest() if additional_request is None else additional_request
        )
        self.n = 0
        self.compression_type = compression_type
        self.store_value_range = store_value_range
        if dataset_dtypes is None:
            self.dataset_dtypes = {}
        else:
            self.dataset_dtypes = dataset_dtypes

    def setup(self):

        for array_key in self.additional_request.array_specs.keys():
            spec = self.spec[array_key]
            self.updates(array_key, spec)
        for graph_key in self.additional_request.graph_specs.keys():
            spec = self.spec[graph_key]
            self.updates(graph_key, spec)

    def prepare(self, request):
        deps = BatchRequest()
        for key, spec in request.items():
            if key in self.dataset_names:
                deps[key] = spec

<<<<<<< HEAD
        self.record_snapshot = self.n % self.every == 0 and self.output_filename is not None
=======
        self.record_snapshot = self.n % self.every == 0
>>>>>>> 636659f6

        if self.record_snapshot:
            # append additional array requests, don't overwrite existing ones
            for array_key, spec in self.additional_request.array_specs.items():
                if array_key not in deps:
                    deps[array_key] = spec
            for graph_key, spec in self.additional_request.graph_specs.items():
                if graph_key not in deps:
                    deps[graph_key] = spec

        return deps

    def process(self, batch, request):

        if self.record_snapshot:

            try:
                os.makedirs(self.output_dir)
            except:
                pass

            snapshot_name = os.path.join(
                self.output_dir,
                self.output_filename.format(
                    id=str(batch.id).zfill(8), iteration=int(batch.iteration or 0)
                ),
            )
            logger.info("saving to %s" % snapshot_name)
            with h5py.File(snapshot_name, "w") as f:

                for (array_key, array) in batch.arrays.items():

                    if array_key not in self.dataset_names:
                        continue

                    ds_name = self.dataset_names[array_key]

                    if array_key in self.dataset_dtypes:
                        dtype = self.dataset_dtypes[array_key]
                        dataset = f.create_dataset(
                            name=ds_name,
                            data=array.data.astype(dtype),
                            compression=self.compression_type,
                        )

                    else:
                        dataset = f.create_dataset(
                            name=ds_name,
                            data=array.data,
                            compression=self.compression_type,
                        )

                    if not array.spec.nonspatial:
                        if array.spec.roi is not None:
                            dataset.attrs["offset"] = array.spec.roi.get_offset()
                        dataset.attrs["resolution"] = self.spec[array_key].voxel_size

                    if self.store_value_range:
                        dataset.attrs["value_range"] = (
                            np.asscalar(array.data.min()),
                            np.asscalar(array.data.max()),
                        )

                    # if array has attributes, add them to the dataset
                    for attribute_name, attribute in array.attrs.items():
                        dataset.attrs[attribute_name] = attribute

                for (graph_key, graph) in batch.graphs.items():
                    if graph_key not in self.dataset_names:
                        continue

                    ds_name = self.dataset_names[graph_key]

                    node_ids = []
                    locations = []
                    edges = []
                    for node in graph.nodes:
                        node_ids.append(node.id)
                        locations.append(node.location)
                    for edge in graph.edges:
                        edges.append((edge.u, edge.v))

                    f.create_dataset(
                        name=f"{ds_name}-ids",
                        data=np.array(node_ids, dtype=int),
                        compression=self.compression_type,
                    )
                    f.create_dataset(
                        name=f"{ds_name}-locations",
                        data=np.array(locations),
                        compression=self.compression_type,
                    )
                    f.create_dataset(
                        name=f"{ds_name}-edges",
                        data=np.array(edges),
                        compression=self.compression_type,
                    )

                if batch.loss is not None:
                    f["/"].attrs["loss"] = batch.loss

        self.n += 1<|MERGE_RESOLUTION|>--- conflicted
+++ resolved
@@ -103,11 +103,7 @@
             if key in self.dataset_names:
                 deps[key] = spec
 
-<<<<<<< HEAD
-        self.record_snapshot = self.n % self.every == 0 and self.output_filename is not None
-=======
         self.record_snapshot = self.n % self.every == 0
->>>>>>> 636659f6
 
         if self.record_snapshot:
             # append additional array requests, don't overwrite existing ones
